/*
  Copyright (c) 2014, Randolph Voorhies, Shane Grant
  All rights reserved.

  Redistribution and use in source and binary forms, with or without
  modification, are permitted provided that the following conditions are met:
      * Redistributions of source code must retain the above copyright
        notice, this list of conditions and the following disclaimer.
      * Redistributions in binary form must reproduce the above copyright
        notice, this list of conditions and the following disclaimer in the
        documentation and/or other materials provided with the distribution.
      * Neither the name of cereal nor the
        names of its contributors may be used to endorse or promote products
        derived from this software without specific prior written permission.

  THIS SOFTWARE IS PROVIDED BY THE COPYRIGHT HOLDERS AND CONTRIBUTORS "AS IS" AND
  ANY EXPRESS OR IMPLIED WARRANTIES, INCLUDING, BUT NOT LIMITED TO, THE IMPLIED
  WARRANTIES OF MERCHANTABILITY AND FITNESS FOR A PARTICULAR PURPOSE ARE
  DISCLAIMED. IN NO EVENT SHALL RANDOLPH VOORHIES AND SHANE GRANT BE LIABLE FOR ANY
  DIRECT, INDIRECT, INCIDENTAL, SPECIAL, EXEMPLARY, OR CONSEQUENTIAL DAMAGES
  (INCLUDING, BUT NOT LIMITED TO, PROCUREMENT OF SUBSTITUTE GOODS OR SERVICES;
  LOSS OF USE, DATA, OR PROFITS; OR BUSINESS INTERRUPTION) HOWEVER CAUSED AND
  ON ANY THEORY OF LIABILITY, WHETHER IN CONTRACT, STRICT LIABILITY, OR TORT
  (INCLUDING NEGLIGENCE OR OTHERWISE) ARISING IN ANY WAY OUT OF THE USE OF THIS
  SOFTWARE, EVEN IF ADVISED OF THE POSSIBILITY OF SUCH DAMAGE.
*/
#define DOCTEST_CONFIG_IMPLEMENT_WITH_MAIN
#include "polymorphic.hpp"

TEST_SUITE("polymorphic");

<<<<<<< HEAD
CEREAL_REGISTER_TYPE(PolyDerivedD)

struct PolyBase
{
  PolyBase() {}
  PolyBase( int xx, float yy ) : x(xx), y(yy) {}
  virtual ~PolyBase() {}
  int x;
  float y;

  template <class Archive>
  void serialize( Archive & ar )
  {
    ar( x, y );
  }

  virtual void foo() = 0;

  bool operator==( PolyBase const & other ) const
  {
    return x == other.x && std::abs(y - other.y) < 1e-5;
  }
};

struct PolyDerived : PolyBase
{
  PolyDerived() {}
  PolyDerived( int xx, float yy, bool aa, double bb ) :
    PolyBase( xx, yy ), a(aa), b(bb) {}
  virtual ~PolyDerived() {}

  bool a;
  double b;

  template <class Archive>
  void serialize( Archive & ar )
  {
    ar( cereal::base_class<PolyBase>( this ),
        a, b );
  }

  bool operator==( PolyDerived const & other ) const
  {
    return PolyBase::operator==( other ) && a == other.a && std::abs(b - other.b) < 1e-5;
  }

  void foo() {}
};

CEREAL_REGISTER_TYPE(PolyDerived)

struct PolyLA : std::enable_shared_from_this<PolyLA>
{
  PolyLA() {}
  virtual ~PolyLA() {}
  virtual void foo() = 0;
};

struct PolyDerivedLA : public PolyLA
{
  PolyDerivedLA( int xx ) : x( xx ) { }
  virtual ~PolyDerivedLA() {}

  int x;
  std::vector<std::shared_ptr<PolyLA>> vec;

  template <class Archive>
  void serialize( Archive & ar )
  {
    ar( x );
    ar( vec );
  }

  template <class Archive>
  static void load_and_construct( Archive & ar, cereal::construct<PolyDerivedLA> & construct )
  {
    int xx;
    ar( xx );
    construct( xx );
    ar( construct->vec );
  }

  void foo() {}

  bool operator==( PolyDerivedLA const & other ) const
  {
    if( x != other.x )
      return false;
    if( vec.size() != other.vec.size() )
      return false;
    for( size_t i = 0; i < vec.size(); ++i )
      if( !(*std::dynamic_pointer_cast<PolyDerivedLA>(vec[i]) == *std::dynamic_pointer_cast<PolyDerivedLA>(other.vec[i])) )
        return false;

    return true;
  }
};

CEREAL_REGISTER_TYPE(PolyDerivedLA)
CEREAL_REGISTER_POLYMORPHIC_RELATION(PolyLA, PolyDerivedLA)

std::ostream& operator<<(std::ostream& os, PolyDerivedLA const & s)
{
    os << "[x: " << s.x << "] ";
    for( auto const & v : s.vec )
      os << " child: " << (*std::dynamic_pointer_cast<PolyDerivedLA>(v));
    return os;
}

std::ostream& operator<<(std::ostream& os, PolyDerived const & s)
{
    os << "[x: " << s.x << " y: " << s.y << " a: " << s.a << " b: " << s.b << "]";
    return os;
}

std::ostream& operator<<(std::ostream& os, PolyDerivedD const & s)
{
    os << "[w: " << s.w << " x: " << s.x << " y: " << s.y << " z: " << s.z << "]";
    return os;
}

template <class IArchive, class OArchive>
void test_polymorphic()
{
  std::random_device rd;
  std::mt19937 gen(rd());

  auto rngB = [&](){ return random_value<int>( gen ) % 2 == 0; };
  auto rngI = [&](){ return random_value<int>( gen ); };
  auto rngL = [&](){ return random_value<long>( gen ); };
  auto rngF = [&](){ return random_value<float>( gen ); };
  auto rngD = [&](){ return random_value<double>( gen ); };

  for(int ii=0; ii<100; ++ii)
  {
    std::shared_ptr<PolyBase> o_shared = std::make_shared<PolyDerived>( rngI(), rngF(), rngB(), rngD() );
    std::weak_ptr<PolyBase>   o_weak = o_shared;
    std::unique_ptr<PolyBase> o_unique( new PolyDerived( rngI(), rngF(), rngB(), rngD() ) );

    std::shared_ptr<PolyBaseA> o_sharedA = std::make_shared<PolyDerivedD>( random_basic_string<char>(gen),
                                                                           rngD(), rngI(), rngL() );

    std::weak_ptr<PolyBaseA>   o_weakA = o_sharedA;
    std::unique_ptr<PolyBaseA> o_uniqueA( new PolyDerivedD( random_basic_string<char>(gen),
                                                            rngD(), rngI(), rngL() ) );

    auto pda = std::make_shared<PolyDerivedLA>( rngI() );
    pda->vec.emplace_back( std::make_shared<PolyDerivedLA>( rngI() ) );
    std::shared_ptr<PolyLA>   o_sharedLA = pda;

    std::ostringstream os;
    {
      OArchive oar(os);

      oar( o_shared, o_weak, o_unique );
      oar( o_sharedLA );

      oar( o_sharedA, o_weakA, o_uniqueA );
    }

    decltype(o_shared) i_shared;
    decltype(o_weak) i_weak;
    decltype(o_unique) i_unique;

    decltype(o_sharedLA) i_sharedLA;

    decltype(o_sharedA) i_sharedA;
    decltype(o_weakA) i_weakA;
    decltype(o_uniqueA) i_uniqueA;

    std::istringstream is(os.str());
    {
      IArchive iar(is);

      iar( i_shared, i_weak, i_unique );
      iar( i_sharedLA );
      iar( i_sharedA, i_weakA, i_uniqueA );
    }

    auto i_locked = i_weak.lock();
    auto o_locked = o_weak.lock();

    auto i_sharedLA2 = i_sharedLA->shared_from_this();

    auto i_lockedA = i_weakA.lock();
    auto o_lockedA = o_weakA.lock();

    #if CEREAL_THREAD_SAFE
    std::lock_guard<std::mutex> lock( boostTestMutex );
    #endif

    BOOST_CHECK_EQUAL(i_shared.get(), i_locked.get());
    BOOST_CHECK_EQUAL(*dynamic_cast<PolyDerived*>(i_shared.get()), *dynamic_cast<PolyDerived*>(o_shared.get()));
    BOOST_CHECK_EQUAL(*dynamic_cast<PolyDerived*>(i_shared.get()), *dynamic_cast<PolyDerived*>(i_locked.get()));
    BOOST_CHECK_EQUAL(*dynamic_cast<PolyDerived*>(i_locked.get()), *dynamic_cast<PolyDerived*>(o_locked.get()));
    BOOST_CHECK_EQUAL(*dynamic_cast<PolyDerived*>(i_unique.get()), *dynamic_cast<PolyDerived*>(o_unique.get()));

    BOOST_CHECK_EQUAL(*dynamic_cast<PolyDerivedLA*>(i_sharedLA.get()), *dynamic_cast<PolyDerivedLA*>(o_sharedLA.get()));
    BOOST_CHECK_EQUAL(*dynamic_cast<PolyDerivedLA*>(i_sharedLA2.get()), *dynamic_cast<PolyDerivedLA*>(o_sharedLA.get()));

    BOOST_CHECK_EQUAL(i_sharedA.get(), i_lockedA.get());
    BOOST_CHECK_EQUAL(*dynamic_cast<PolyDerivedD*>(i_sharedA.get()), *dynamic_cast<PolyDerivedD*>(o_sharedA.get()));
    BOOST_CHECK_EQUAL(*dynamic_cast<PolyDerivedD*>(i_sharedA.get()), *dynamic_cast<PolyDerivedD*>(i_lockedA.get()));
    BOOST_CHECK_EQUAL(*dynamic_cast<PolyDerivedD*>(i_lockedA.get()), *dynamic_cast<PolyDerivedD*>(o_lockedA.get()));
    BOOST_CHECK_EQUAL(*dynamic_cast<PolyDerivedD*>(i_uniqueA.get()), *dynamic_cast<PolyDerivedD*>(o_uniqueA.get()));
  }
}

BOOST_AUTO_TEST_CASE( binary_polymorphic )
=======
TEST_CASE("binary_polymorphic")
>>>>>>> 1d67d440
{
  test_polymorphic<cereal::BinaryInputArchive, cereal::BinaryOutputArchive>();
}

TEST_CASE("portable_binary_polymorphic")
{
  test_polymorphic<cereal::PortableBinaryInputArchive, cereal::PortableBinaryOutputArchive>();
}

TEST_CASE("xml_polymorphic")
{
  test_polymorphic<cereal::XMLInputArchive, cereal::XMLOutputArchive>();
}

TEST_CASE("json_polymorphic")
{
  test_polymorphic<cereal::JSONInputArchive, cereal::JSONOutputArchive>();
}

#if CEREAL_THREAD_SAFE
TEST_CASE("binary_polymorphic_threading")
{
  test_polymorphic_threading<cereal::BinaryInputArchive, cereal::BinaryOutputArchive>();
}

TEST_CASE("portable_binary_polymorphic_threading")
{
  test_polymorphic_threading<cereal::PortableBinaryInputArchive, cereal::PortableBinaryOutputArchive>();
}

TEST_CASE("xml_polymorphic_threading")
{
  test_polymorphic_threading<cereal::XMLInputArchive, cereal::XMLOutputArchive>();
}

TEST_CASE("json_polymorphic_threading")
{
  test_polymorphic_threading<cereal::JSONInputArchive, cereal::JSONOutputArchive>();
}
#endif // CEREAL_THREAD_SAFE

TEST_SUITE_END();<|MERGE_RESOLUTION|>--- conflicted
+++ resolved
@@ -29,219 +29,7 @@
 
 TEST_SUITE("polymorphic");
 
-<<<<<<< HEAD
-CEREAL_REGISTER_TYPE(PolyDerivedD)
-
-struct PolyBase
-{
-  PolyBase() {}
-  PolyBase( int xx, float yy ) : x(xx), y(yy) {}
-  virtual ~PolyBase() {}
-  int x;
-  float y;
-
-  template <class Archive>
-  void serialize( Archive & ar )
-  {
-    ar( x, y );
-  }
-
-  virtual void foo() = 0;
-
-  bool operator==( PolyBase const & other ) const
-  {
-    return x == other.x && std::abs(y - other.y) < 1e-5;
-  }
-};
-
-struct PolyDerived : PolyBase
-{
-  PolyDerived() {}
-  PolyDerived( int xx, float yy, bool aa, double bb ) :
-    PolyBase( xx, yy ), a(aa), b(bb) {}
-  virtual ~PolyDerived() {}
-
-  bool a;
-  double b;
-
-  template <class Archive>
-  void serialize( Archive & ar )
-  {
-    ar( cereal::base_class<PolyBase>( this ),
-        a, b );
-  }
-
-  bool operator==( PolyDerived const & other ) const
-  {
-    return PolyBase::operator==( other ) && a == other.a && std::abs(b - other.b) < 1e-5;
-  }
-
-  void foo() {}
-};
-
-CEREAL_REGISTER_TYPE(PolyDerived)
-
-struct PolyLA : std::enable_shared_from_this<PolyLA>
-{
-  PolyLA() {}
-  virtual ~PolyLA() {}
-  virtual void foo() = 0;
-};
-
-struct PolyDerivedLA : public PolyLA
-{
-  PolyDerivedLA( int xx ) : x( xx ) { }
-  virtual ~PolyDerivedLA() {}
-
-  int x;
-  std::vector<std::shared_ptr<PolyLA>> vec;
-
-  template <class Archive>
-  void serialize( Archive & ar )
-  {
-    ar( x );
-    ar( vec );
-  }
-
-  template <class Archive>
-  static void load_and_construct( Archive & ar, cereal::construct<PolyDerivedLA> & construct )
-  {
-    int xx;
-    ar( xx );
-    construct( xx );
-    ar( construct->vec );
-  }
-
-  void foo() {}
-
-  bool operator==( PolyDerivedLA const & other ) const
-  {
-    if( x != other.x )
-      return false;
-    if( vec.size() != other.vec.size() )
-      return false;
-    for( size_t i = 0; i < vec.size(); ++i )
-      if( !(*std::dynamic_pointer_cast<PolyDerivedLA>(vec[i]) == *std::dynamic_pointer_cast<PolyDerivedLA>(other.vec[i])) )
-        return false;
-
-    return true;
-  }
-};
-
-CEREAL_REGISTER_TYPE(PolyDerivedLA)
-CEREAL_REGISTER_POLYMORPHIC_RELATION(PolyLA, PolyDerivedLA)
-
-std::ostream& operator<<(std::ostream& os, PolyDerivedLA const & s)
-{
-    os << "[x: " << s.x << "] ";
-    for( auto const & v : s.vec )
-      os << " child: " << (*std::dynamic_pointer_cast<PolyDerivedLA>(v));
-    return os;
-}
-
-std::ostream& operator<<(std::ostream& os, PolyDerived const & s)
-{
-    os << "[x: " << s.x << " y: " << s.y << " a: " << s.a << " b: " << s.b << "]";
-    return os;
-}
-
-std::ostream& operator<<(std::ostream& os, PolyDerivedD const & s)
-{
-    os << "[w: " << s.w << " x: " << s.x << " y: " << s.y << " z: " << s.z << "]";
-    return os;
-}
-
-template <class IArchive, class OArchive>
-void test_polymorphic()
-{
-  std::random_device rd;
-  std::mt19937 gen(rd());
-
-  auto rngB = [&](){ return random_value<int>( gen ) % 2 == 0; };
-  auto rngI = [&](){ return random_value<int>( gen ); };
-  auto rngL = [&](){ return random_value<long>( gen ); };
-  auto rngF = [&](){ return random_value<float>( gen ); };
-  auto rngD = [&](){ return random_value<double>( gen ); };
-
-  for(int ii=0; ii<100; ++ii)
-  {
-    std::shared_ptr<PolyBase> o_shared = std::make_shared<PolyDerived>( rngI(), rngF(), rngB(), rngD() );
-    std::weak_ptr<PolyBase>   o_weak = o_shared;
-    std::unique_ptr<PolyBase> o_unique( new PolyDerived( rngI(), rngF(), rngB(), rngD() ) );
-
-    std::shared_ptr<PolyBaseA> o_sharedA = std::make_shared<PolyDerivedD>( random_basic_string<char>(gen),
-                                                                           rngD(), rngI(), rngL() );
-
-    std::weak_ptr<PolyBaseA>   o_weakA = o_sharedA;
-    std::unique_ptr<PolyBaseA> o_uniqueA( new PolyDerivedD( random_basic_string<char>(gen),
-                                                            rngD(), rngI(), rngL() ) );
-
-    auto pda = std::make_shared<PolyDerivedLA>( rngI() );
-    pda->vec.emplace_back( std::make_shared<PolyDerivedLA>( rngI() ) );
-    std::shared_ptr<PolyLA>   o_sharedLA = pda;
-
-    std::ostringstream os;
-    {
-      OArchive oar(os);
-
-      oar( o_shared, o_weak, o_unique );
-      oar( o_sharedLA );
-
-      oar( o_sharedA, o_weakA, o_uniqueA );
-    }
-
-    decltype(o_shared) i_shared;
-    decltype(o_weak) i_weak;
-    decltype(o_unique) i_unique;
-
-    decltype(o_sharedLA) i_sharedLA;
-
-    decltype(o_sharedA) i_sharedA;
-    decltype(o_weakA) i_weakA;
-    decltype(o_uniqueA) i_uniqueA;
-
-    std::istringstream is(os.str());
-    {
-      IArchive iar(is);
-
-      iar( i_shared, i_weak, i_unique );
-      iar( i_sharedLA );
-      iar( i_sharedA, i_weakA, i_uniqueA );
-    }
-
-    auto i_locked = i_weak.lock();
-    auto o_locked = o_weak.lock();
-
-    auto i_sharedLA2 = i_sharedLA->shared_from_this();
-
-    auto i_lockedA = i_weakA.lock();
-    auto o_lockedA = o_weakA.lock();
-
-    #if CEREAL_THREAD_SAFE
-    std::lock_guard<std::mutex> lock( boostTestMutex );
-    #endif
-
-    BOOST_CHECK_EQUAL(i_shared.get(), i_locked.get());
-    BOOST_CHECK_EQUAL(*dynamic_cast<PolyDerived*>(i_shared.get()), *dynamic_cast<PolyDerived*>(o_shared.get()));
-    BOOST_CHECK_EQUAL(*dynamic_cast<PolyDerived*>(i_shared.get()), *dynamic_cast<PolyDerived*>(i_locked.get()));
-    BOOST_CHECK_EQUAL(*dynamic_cast<PolyDerived*>(i_locked.get()), *dynamic_cast<PolyDerived*>(o_locked.get()));
-    BOOST_CHECK_EQUAL(*dynamic_cast<PolyDerived*>(i_unique.get()), *dynamic_cast<PolyDerived*>(o_unique.get()));
-
-    BOOST_CHECK_EQUAL(*dynamic_cast<PolyDerivedLA*>(i_sharedLA.get()), *dynamic_cast<PolyDerivedLA*>(o_sharedLA.get()));
-    BOOST_CHECK_EQUAL(*dynamic_cast<PolyDerivedLA*>(i_sharedLA2.get()), *dynamic_cast<PolyDerivedLA*>(o_sharedLA.get()));
-
-    BOOST_CHECK_EQUAL(i_sharedA.get(), i_lockedA.get());
-    BOOST_CHECK_EQUAL(*dynamic_cast<PolyDerivedD*>(i_sharedA.get()), *dynamic_cast<PolyDerivedD*>(o_sharedA.get()));
-    BOOST_CHECK_EQUAL(*dynamic_cast<PolyDerivedD*>(i_sharedA.get()), *dynamic_cast<PolyDerivedD*>(i_lockedA.get()));
-    BOOST_CHECK_EQUAL(*dynamic_cast<PolyDerivedD*>(i_lockedA.get()), *dynamic_cast<PolyDerivedD*>(o_lockedA.get()));
-    BOOST_CHECK_EQUAL(*dynamic_cast<PolyDerivedD*>(i_uniqueA.get()), *dynamic_cast<PolyDerivedD*>(o_uniqueA.get()));
-  }
-}
-
-BOOST_AUTO_TEST_CASE( binary_polymorphic )
-=======
 TEST_CASE("binary_polymorphic")
->>>>>>> 1d67d440
 {
   test_polymorphic<cereal::BinaryInputArchive, cereal::BinaryOutputArchive>();
 }
